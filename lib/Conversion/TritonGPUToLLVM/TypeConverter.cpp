#include "TypeConverter.h"
#include "DotOpHelpers.h"
#include "Utility.h"
#include "mlir/Dialect/LLVMIR/LLVMDialect.h"
#include "triton/Conversion/MLIRTypes.h"

using namespace mlir;
using namespace mlir::triton;

using ::mlir::LLVM::DotOpFMAConversionHelper;
using ::mlir::LLVM::DotOpMmaV1ConversionHelper;
using ::mlir::LLVM::MMA16816ConversionHelper;
using ::mlir::triton::gpu::BlockedEncodingAttr;
using ::mlir::triton::gpu::DotOperandEncodingAttr;
using ::mlir::triton::gpu::getElemsPerThread;
using ::mlir::triton::gpu::MmaEncodingAttr;
using ::mlir::triton::gpu::SharedEncodingAttr;
using ::mlir::triton::gpu::SliceEncodingAttr;

TritonGPUToLLVMTypeConverter::TritonGPUToLLVMTypeConverter(
    MLIRContext *ctx, LowerToLLVMOptions &option,
    const DataLayoutAnalysis *analysis)
    : LLVMTypeConverter(ctx, option, analysis) {
  addConversion([&](triton::PointerType type) -> llvm::Optional<Type> {
    return convertTritonPointerType(type);
  });
  addConversion([&](RankedTensorType type) -> llvm::Optional<Type> {
    return convertTritonTensorType(type);
  });
<<<<<<< HEAD
  addConversion([&](Float8E4M3FNType type) -> llvm::Optional<Type> {
=======
  // Internally store float8 as int8
  addConversion([&](mlir::Float8E4M3FNType type) -> llvm::Optional<Type> {
    return IntegerType::get(type.getContext(), 8);
  });
  addConversion([&](mlir::Float8E5M2Type type) -> llvm::Optional<Type> {
>>>>>>> 3fe3adbc
    return IntegerType::get(type.getContext(), 8);
  });
  // Internally store bfloat16 as int16
  addConversion([&](BFloat16Type type) -> llvm::Optional<Type> {
    return IntegerType::get(type.getContext(), 16);
  });
}

Type TritonGPUToLLVMTypeConverter::convertTritonPointerType(
    triton::PointerType type) {
  // Recursively translate pointee type
  return LLVM::LLVMPointerType::get(convertType(type.getPointeeType()),
                                    type.getAddressSpace());
}

SmallVector<Value> unpackVectorData(ConversionPatternRewriter &rewriter,
                                    Location loc,
                                    SmallVector<Value> const &vals) {
  auto vecTy = dyn_cast<VectorType>(vals[0].getType());
  if (!vecTy)
    return vals;
  SmallVector<Value> ret;
  for (Value val : vals)
    for (int k = 0; k < vecTy.getNumElements(); k++)
      ret.push_back(extract_element(val, i32_val(k)));
  return ret;
}

SmallVector<Value> packVectorData(ConversionPatternRewriter &rewriter,
                                  Location loc, SmallVector<Value> const &vals,
                                  Type destType) {
  auto structTy = destType.dyn_cast<LLVM::LLVMStructType>();
  if (!structTy)
    return vals;
  auto vecTy = structTy.getBody()[0].dyn_cast<VectorType>();
  if (!vecTy)
    return vals;
  size_t vecWidth = vecTy.getNumElements();
  SmallVector<Value> ret;
  for (int i = 0; i < vals.size(); i += vecWidth) {
    Value vec = rewriter.create<LLVM::UndefOp>(loc, vecTy);
    for (int k = 0; k < vecWidth; k++)
      vec = insert_element(vec, vals[i + k], i32_val(k));
    ret.push_back(vec);
  }
  return ret;
}

Value TritonGPUToLLVMTypeConverter::packLLElements(
    Location loc, ValueRange resultVals, ConversionPatternRewriter &rewriter,
    Type type, bool packVector) {
  auto structType = this->convertType(type).dyn_cast<LLVM::LLVMStructType>();
  if (!structType) {
    return *resultVals.begin();
  }
  Value llvmStruct = rewriter.create<LLVM::UndefOp>(loc, structType);

  SmallVector<Value> _resultVals;
  if (packVector) {
    Type tensorEltTy = getElementTypeOrSelf(type);
    Type llvmEltTy = convertType(tensorEltTy);
    int bitwidth = llvmEltTy.getIntOrFloatBitWidth();
    Type packedStructType = structType;
    if (bitwidth == 8 && structType.getBody()[0].isInteger(32)) {
      auto ctx = structType.getContext();
      packedStructType = struct_ty(SmallVector<Type>(
          structType.getBody().size(), vec_ty(llvmEltTy, 32 / bitwidth)));
    }
    _resultVals = packVectorData(rewriter, loc, resultVals, packedStructType);
    resultVals = _resultVals;
  }

  for (const auto &v : llvm::enumerate(resultVals)) {
    assert(v.value() && "can not insert null values");
    Value currVal = bitcast(v.value(), structType.getBody()[v.index()]);
    llvmStruct = insert_val(structType, llvmStruct, currVal, v.index());
  }
  return llvmStruct;
}

SmallVector<Value> TritonGPUToLLVMTypeConverter::unpackLLElements(
    Location loc, Value llvmStruct, ConversionPatternRewriter &rewriter,
    Type type, bool unpackVector) {
  assert(bool(llvmStruct) && "can not unpack null values");
  if (llvmStruct.getType().isIntOrIndexOrFloat() ||
      llvmStruct.getType().isa<triton::PointerType>() ||
      llvmStruct.getType().isa<LLVM::LLVMPointerType>())
    return {llvmStruct};
  ArrayRef<Type> types =
      llvmStruct.getType().cast<LLVM::LLVMStructType>().getBody();
  SmallVector<Value> results(types.size());
  for (unsigned i = 0; i < types.size(); ++i) {
    Type type = types[i];
    results[i] = extract_val(type, llvmStruct, i);
  }
  if (unpackVector) {
    Type tensorEltTy = getElementTypeOrSelf(type);
    Type llvmEltTy = convertType(tensorEltTy);
    int bitwidth = llvmEltTy.getIntOrFloatBitWidth();
    for (auto &v : results)
      if (bitwidth == 8 && v.getType().isInteger(32))
        v = bitcast(v, vec_ty(llvmEltTy, 32 / bitwidth));
    results = unpackVectorData(rewriter, loc, results);
  }
  return results;
}

llvm::Optional<Type>
TritonGPUToLLVMTypeConverter::convertTritonTensorType(RankedTensorType type) {
  auto ctx = type.getContext();
  Attribute layout = type.getEncoding();
  SmallVector<int64_t> shape(type.getShape().begin(), type.getShape().end());

  if (layout &&
      (layout.isa<BlockedEncodingAttr>() || layout.isa<SliceEncodingAttr>() ||
       layout.isa<MmaEncodingAttr>())) {
    unsigned numElementsPerThread = getElemsPerThread(type);
    SmallVector<Type, 4> types(numElementsPerThread,
                               convertType(type.getElementType()));
    return LLVM::LLVMStructType::getLiteral(ctx, types);
  } else if (auto shared_layout =
                 layout.dyn_cast_or_null<SharedEncodingAttr>()) {
    SmallVector<Type, 4> types;
    // base ptr
    auto ptrType =
        LLVM::LLVMPointerType::get(convertType(type.getElementType()), 3);
    types.push_back(ptrType);
    // shape dims
    auto rank = type.getRank();
    // offsets + strides
    for (auto i = 0; i < rank * 2; i++) {
      types.push_back(IntegerType::get(ctx, 32));
    }
    return LLVM::LLVMStructType::getLiteral(ctx, types);
  } else if (auto dotOpLayout =
                 layout.dyn_cast_or_null<DotOperandEncodingAttr>()) {
    if (dotOpLayout.getParent()
            .isa<BlockedEncodingAttr>()) { // for parent is blocked layout
      int numElemsPerThread =
          DotOpFMAConversionHelper::getNumElemsPerThread(shape, dotOpLayout);

      return LLVM::LLVMStructType::getLiteral(
          ctx, SmallVector<Type>(numElemsPerThread, type::f32Ty(ctx)));
    } else { // for parent is MMA layout
      auto mmaLayout = dotOpLayout.getParent().cast<MmaEncodingAttr>();
      auto wpt = mmaLayout.getWarpsPerCTA();
      Type elemTy = convertType(type.getElementType());
      if (mmaLayout.isAmpere()) {
        const llvm::DenseMap<int, Type> targetTyMap = {
            {32, vec_ty(elemTy, 1)},
            {16, vec_ty(elemTy, 2)},
            {8, vec_ty(elemTy, 4)},
        };
        Type targetTy;
        if (targetTyMap.count(elemTy.getIntOrFloatBitWidth())) {
          targetTy = targetTyMap.lookup(elemTy.getIntOrFloatBitWidth());
          // <2xi16>/<4xi8> => i32
          // We are doing this because NVPTX inserts extra integer instrs to
          // pack & unpack vectors of sub-word integers
          // Note: this needs to be synced with
          //       DotOpMmaV2ConversionHelper::loadX4
          if (elemTy.isa<IntegerType>() &&
              (elemTy.getIntOrFloatBitWidth() == 8 ||
               elemTy.getIntOrFloatBitWidth() == 16))
            targetTy = IntegerType::get(ctx, 32);
        } else {
          assert(false && "Unsupported element type");
        }
        auto elems =
            getElemsPerThread(type) / (32 / elemTy.getIntOrFloatBitWidth());
        return struct_ty(SmallVector<Type>(elems, targetTy));
      }

      if (mmaLayout.isVolta()) {
        auto [isARow, isBRow, isAVec4, isBVec4, mmaId] =
            mmaLayout.decodeVoltaLayoutStates();
        DotOpMmaV1ConversionHelper helper(mmaLayout);
        if (dotOpLayout.getOpIdx() == 0) { // $a
          DotOpMmaV1ConversionHelper::AParam param(isARow, isAVec4);
          int elems =
              helper.numElemsPerThreadA(shape, isARow, isAVec4, param.vec);
          Type x2Ty = vec_ty(elemTy, 2);
          return struct_ty(SmallVector<Type>(elems, x2Ty));
        }
        if (dotOpLayout.getOpIdx() == 1) { // $b
          DotOpMmaV1ConversionHelper::BParam param(isBRow, isBVec4);
          int elems =
              helper.numElemsPerThreadB(shape, isBRow, isBVec4, param.vec);
          Type x2Ty = vec_ty(elemTy, 2);
          return struct_ty(SmallVector<Type>(elems, x2Ty));
        }
      }
    }
    llvm::errs() << "Unexpected dot operand layout detected in "
                    "TritonToLLVMTypeConverter";
    return std::nullopt;
  }

  return std::nullopt;
}<|MERGE_RESOLUTION|>--- conflicted
+++ resolved
@@ -27,15 +27,11 @@
   addConversion([&](RankedTensorType type) -> llvm::Optional<Type> {
     return convertTritonTensorType(type);
   });
-<<<<<<< HEAD
-  addConversion([&](Float8E4M3FNType type) -> llvm::Optional<Type> {
-=======
   // Internally store float8 as int8
   addConversion([&](mlir::Float8E4M3FNType type) -> llvm::Optional<Type> {
     return IntegerType::get(type.getContext(), 8);
   });
   addConversion([&](mlir::Float8E5M2Type type) -> llvm::Optional<Type> {
->>>>>>> 3fe3adbc
     return IntegerType::get(type.getContext(), 8);
   });
   // Internally store bfloat16 as int16
